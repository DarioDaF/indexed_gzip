--- conflicted
+++ resolved
@@ -21,11 +21,7 @@
 def test_sequential_seek_to_end(): ctest_zran.test_sequential_seek_to_end()
 def test_random_seek():            ctest_zran.test_random_seek()
 def test_read_all():               ctest_zran.test_read_all()
-<<<<<<< HEAD
-def test_seek_then_read_to_end():  ctest_zran.test_seek_then_read_to_end()
-=======
 def test_seek_then_read_block():   ctest_zran.test_seek_then_read_block()
->>>>>>> fb01cd42
 def test_random_seek_and_read():   ctest_zran.test_random_seek_and_read()
 def test_read_all_sequential():    ctest_zran.test_read_all_sequential()
 def test_build_then_read():        ctest_zran.test_build_then_read()